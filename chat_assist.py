--- conflicted
+++ resolved
@@ -34,11 +34,7 @@
 def extract_image_urls(text):
     return re.findall(r"(https?://\S+\.(?:png|jpg|jpeg|gif))", text)
 
-<<<<<<< HEAD
-def get_prompts_from_history(max=max_history_in_prompt):
-=======
 def get_history(max=max_history_in_prompt):
->>>>>>> bb98277d
     lines = []
     messages = st.session_state.messages
     #print(messages)
